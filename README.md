<<<<<<< HEAD
=======
[![FivexL](https://releases.fivexl.io/fivexlbannergit.jpg)](https://fivexl.io/)

<!--- Use Markdown All In One Visual Studio Code extension to refresh TOC -->
- [Terraform module to deploy lambda that sends notifications about AWS CloudTrail events to Slack](#terraform-module-to-deploy-lambda-that-sends-notifications-about-aws-cloudtrail-events-to-slack)
  - [Why this module?](#why-this-module)
  - [Example message](#example-message)
  - [Delivery delays](#delivery-delays)
- [Examples](#examples)
  - [Module deployment with the default ruleset](#module-deployment-with-the-default-ruleset)
  - [Separating notifications to different Slack channels](#separating-notifications-to-different-slack-channels)
    - [Module deployment with the default ruleset and different slack channels for different accounts](#module-deployment-with-the-default-ruleset-and-different-slack-channels-for-different-accounts)
  - [Tracking certain event types](#tracking-certain-event-types)
  - [User defined rules to match events](#user-defined-rules-to-match-events)
    - [Module deployment with user-defined rules, list of events to track, and default rule sets](#module-deployment-with-user-defined-rules-list-of-events-to-track-and-default-rule-sets)
    - [Catch SSM Session events for the "111111111" account](#catch-ssm-session-events-for-the-111111111-account)
  - [Ignore rules.](#ignore-rules)
    - [Ignore events from the account "111111111".](#ignore-events-from-the-account-111111111)
- [About rules and how they are applied](#about-rules-and-how-they-are-applied)
  - [Default rules](#default-rules)
  - [Ignore rules](#ignore-rules-1)
- [Terraform specs](#terraform-specs)
  - [Requirements](#requirements)
  - [Providers](#providers)
  - [Modules](#modules)
  - [Resources](#resources)
  - [Inputs](#inputs)
  - [Outputs](#outputs)
  - [License](#license)

# Terraform module to deploy lambda that sends notifications about AWS CloudTrail events to Slack

## Why this module?

This module allows you to get notifications about:

- actions performed by root account (According to AWS best practices, you should use root account as little as possible and use SSO or IAM users)
- API calls that failed due to lack of permissions to do so (could be an indication of compromise or misconfiguration of your services/applications)
- console logins without MFA (Always use MFA for you IAM users or SSO)
- track a list of events that you might consider sensitive. Think IAM changes, network changes, data storage (S3, DBs) access changes. Though we recommend keeping that to a minimum to avoid alert fatigue
- define sophisticated rules to track user-defined conditions that are not covered by default rules (see examples below)
- send notifications to different Slack channels based on event account id

## Example message

![Example message](https://releases.fivexl.io/example_message.png)

## Delivery delays

The current implementation built upon parsing of S3 notifications, and thus you should expect a 5 to 10 min lag between action and event notification in Slack.
If you do not get a notification at all - check CloudWatch logs for the lambda to see if there is any issue with provided filters.

# Examples

## Module deployment with the default ruleset

```hlc
# we recomend storing hook url in SSM Parameter store and not commit it to the repo
data "aws_ssm_parameter" "hook" {
  name = "/cloudtrail-to-slack/hook"
}

module "cloudtrail_to_slack" {
  source                         = "fivexl/cloudtrail-to-slack/aws"
  version                        = "2.0.0"
  default_slack_hook_url         = data.aws_ssm_parameter.hook.value
  cloudtrail_logs_s3_bucket_name = aws_s3_bucket.cloudtrail.id
}

resource "aws_cloudtrail" "main" {
  name           = "main"
  s3_bucket_name = aws_s3_bucket.cloudtrail.id
  ...
}

resource "aws_s3_bucket" "cloudtrail" {
  ....
}
```

## Separating notifications to different Slack channels

### Module deployment with the default ruleset and different slack channels for different accounts

```hlc
# we recomend storing hook url in SSM Parameter store and not commit it to the repo
data "aws_ssm_parameter" "default_hook" {
  name = "/cloudtrail-to-slack/default_hook"
}

data "aws_ssm_parameter" "dev_hook" {
  name = "/cloudtrail-to-slack/dev_hook"
}

data "aws_ssm_parameter" "prod_hook" {
  name = "/cloudtrail-to-slack/prod_hook"
}

module "cloudtrail_to_slack" {
  source                         = "fivexl/cloudtrail-to-slack/aws"
  version                        = "2.0.0"
  default_slack_hook_url         = data.aws_ssm_parameter.default_hook.value

  configuration = [
    {
      "accounts": ["123456789"],
      "slack_hook_url": data.aws_ssm_parameter.dev_hook.value
    },
    {
      "accounts": ["987654321"],
      "slack_hook_url": data.aws_ssm_parameter.prod_hook.value
    }
  ]

  cloudtrail_logs_s3_bucket_name = aws_s3_bucket.cloudtrail.id
}

resource "aws_cloudtrail" "main" {
  name           = "main"
  s3_bucket_name = aws_s3_bucket.cloudtrail.id
  ...
}

resource "aws_s3_bucket" "cloudtrail" {
  ....
}
```

## Tracking certain event types

Module deployment with the list of events to track and default rule sets

```hlc
# we recomend storing hook url in SSM Parameter store and not commit it to the repo
data "aws_ssm_parameter" "hook" {
  name = "/cloudtrail-to-slack/hook"
}

locals {
  # CloudTrail events
  cloudtrail = "DeleteTrail,StopLogging,UpdateTrail"
  # EC2 Instance connect and EC2 events
  ec2 = "SendSSHPublicKey"
  # Config
  config = "DeleteConfigRule,DeleteConfigurationRecorder,DeleteDeliveryChannel,DeleteEvaluationResults"
  # All events
  events_to_track = "${local.cloudtrail},${local.ec2},${local.config}"
}

module "cloudtrail_to_slack" {
  source                         = "fivexl/cloudtrail-to-slack/aws"
  version                        = "2.0.0"
  default_slack_hook_url         = data.aws_ssm_parameter.hook.value
  cloudtrail_logs_s3_bucket_name = aws_s3_bucket.cloudtrail.id
  events_to_track                = local.events_to_track
}

resource "aws_cloudtrail" "main" {
  name           = "main"
  s3_bucket_name = aws_s3_bucket.cloudtrail.id
  ...
}

resource "aws_s3_bucket" "cloudtrail" {
  ....
}
```

## User defined rules to match events

### Module deployment with user-defined rules, list of events to track, and default rule sets

```hlc
# we recomend storing hook url in SSM Parameter store and not commit it to the repo
data "aws_ssm_parameter" "hook" {
  name = "/cloudtrail-to-slack/hook"
}

module "cloudtrail_to_slack" {
  source                         = "fivexl/cloudtrail-to-slack/aws"
  version                        = "2.0.0"
  default_slack_hook_url         = data.aws_ssm_parameter.hook.value
  cloudtrail_logs_s3_bucket_name = aws_s3_bucket.cloudtrail.id
  rules                          = "'errorCode' in event and event['errorCode'] == 'UnauthorizedOperation','userIdentity.type' in event and event['userIdentity.type'] == 'Root'"
  events_to_track                = "CreateUser,StartInstances"
}
```

### Catch SSM Session events for the "111111111" account

```hcl
# Important! User defined rules should not contain comas since they are passed to lambda as coma separated string
locals {
  cloudtrail_rules = [
      "'userIdentity.accountId' in event and event['userIdentity.accountId'] == '11111111111' and event['eventSource'] == 'ssm.amazonaws.com' and event['eventName'].endswith(('Session'))",
    ]
}

# we recomend storing hook url in SSM Parameter store and not commit it to the repo
data "aws_ssm_parameter" "hook" {
  name = "/cloudtrail-to-slack/hook"
}

module "cloudtrail_to_slack" {
  source                         = "fivexl/cloudtrail-to-slack/aws"
  version                        = "2.0.0"
  default_slack_hook_url         = data.aws_ssm_parameter.hook.value
  cloudtrail_logs_s3_bucket_name = aws_s3_bucket.cloudtrail.id
  rules                          = join(",", local.cloudtrail_rules)
}
```
### Using a custom separator for complex rules containing commas

```hcl
locals {
  cloudtrail_rules = [
      ...
    ]
  custom_separator = "%"
}

module "cloudtrail_to_slack" {
      ...
  rules           = join(local.custom_separator, local.cloudtrail_rules)
  rules_separator = local.custom_separator
}
```

## Ignore rules.

### Ignore events from the account "111111111".

Note! We do recomend fixing alerts instead of ignoring them. But if there is no way you can fix it then there is a way to suppress events by providing ignore rules

```hcl
# Important! User defined rules should not contain comas since they are passed to lambda as coma separated string
locals {
  cloudtrail_ignore_rules = [
      "'userIdentity.accountId' in event and event['userIdentity.accountId'] == '11111111111'",
    ]
}

# we recomend storing hook url in SSM Parameter store and not commit it to the repo
data "aws_ssm_parameter" "hook" {
  name = "/cloudtrail-to-slack/hook"
}

module "cloudtrail_to_slack" {
  source                         = "fivexl/cloudtrail-to-slack/aws"
  version                        = "2.3.0"
  default_slack_hook_url         = data.aws_ssm_parameter.hook.value
  cloudtrail_logs_s3_bucket_name = aws_s3_bucket.cloudtrail.id
  ignore_rules                   = join(",", local.cloudtrail_ignore_rules)
}
```

# About rules and how they are applied

This module comes with a set of predefined rules (default rules) that users can take advantage of.
Rules are python strings that are evaluated in the runtime and should return the bool value.
CloudTrail event (see format [here](https://docs.aws.amazon.com/awscloudtrail/latest/userguide/cloudtrail-event-reference.html)) is flattened before processing and should be referenced as `event` variable
So, for instance, to access ARN from the event below, you should use the notation `userIdentity.arn`

```json
{
  "eventVersion": "1.05",
  "userIdentity": {
    "type": "IAMUser",
    "principalId": "XXXXXXXXXXX",
    "arn": "arn:aws:iam::XXXXXXXXXXX:user/xxxxxxxx",
    "accountId": "XXXXXXXXXXX",
    "userName": "xxxxxxxx"
  },
  "eventTime": "2019-07-03T16:14:51Z",
  "eventSource": "signin.amazonaws.com",
  "eventName": "ConsoleLogin",
  "awsRegion": "us-east-1",
  "sourceIPAddress": "83.41.208.104",
  "userAgent": "Mozilla/5.0 (X11; Ubuntu; Linux x86_64; rv:67.0) Gecko/20100101 Firefox/67.0",
  "requestParameters": null,
  "responseElements": {
    "ConsoleLogin": "Success"
  },
  "additionalEventData": {
    "LoginTo": "https://console.aws.amazon.com/ec2/v2/home?XXXXXXXXXXX",
    "MobileVersion": "No",
    "MFAUsed": "No"
  },
  "eventID": "0e4d136e-25d4-4d92-b2b2-8a9fe1e3f1af",
  "eventType": "AwsConsoleSignIn",
  "recipientAccountId": "XXXXXXXXXXX"
}
```

## Default rules

```python
# Notify if someone logged in without MFA but skip notification for SSO logins
default_rules.append('event["eventName"] == "ConsoleLogin" ' +
                     'and event["additionalEventData.MFAUsed"] != "Yes" ' +
                     'and "assumed-role/AWSReservedSSO" not in event.get("userIdentity.arn", "")')

# Notify if someone is trying to do something they not supposed to be doing but do not notify
# about not logged in actions since there are a lot of scans for open buckets that generate noise
# This is useful to discover any misconfigurations in your account. Time to time services will try
# to do something but fail due to IAM permissions and those errors are very hard to find using
# other means
default_rules.append('event.get("errorCode", "") == "UnauthorizedOperation"')
default_rules.append('event.get("errorCode", "") == "AccessDenied" ' +
                     'and (event.get("userIdentity.accountId", "") != "ANONYMOUS_PRINCIPAL")')

# Notify about all non-read actions done by root
default_rules.append('event.get("userIdentity.type", "") == "Root" ' +
                     'and not event["eventName"].startswith(("Get", "List", "Describe", "Head"))')
```

## Ignore rules

User can also provide ignore rules. Ignore rules have the same syntax as a default and user defined rules mentioned above.
But instead of generating message to Slack on match those rules will cause lambda to ignore an event.
Ignore rules tested before default and user defined rules which means that if even is ignored by ignore rules it will not be
tested with any other rules.

# Terraform specs

<!-- BEGINNING OF PRE-COMMIT-TERRAFORM DOCS HOOK -->
>>>>>>> 61a32757
## Requirements

| Name | Version |
|------|---------|
| <a name="requirement_terraform"></a> [terraform](#requirement\_terraform) | >= 0.13.1 |
| <a name="requirement_aws"></a> [aws](#requirement\_aws) | >= 4.8 |
| <a name="requirement_external"></a> [external](#requirement\_external) | >= 1.0 |
| <a name="requirement_local"></a> [local](#requirement\_local) | >= 1.0 |
| <a name="requirement_null"></a> [null](#requirement\_null) | >= 2.0 |

## Providers

| Name | Version |
|------|---------|
| <a name="provider_aws"></a> [aws](#provider\_aws) | >= 4.8 |

## Modules

| Name | Source | Version |
|------|--------|---------|
| <a name="module_lambda"></a> [lambda](#module\_lambda) | registry.terraform.io/terraform-aws-modules/lambda/aws | 3.2.0 |

## Resources

| Name | Type |
|------|------|
| [aws_cloudwatch_log_subscription_filter.cloudwatch_logs_to_slack](https://registry.terraform.io/providers/hashicorp/aws/latest/docs/resources/cloudwatch_log_subscription_filter) | resource |
| [aws_lambda_permission.cloudwatch_logs](https://registry.terraform.io/providers/hashicorp/aws/latest/docs/resources/lambda_permission) | resource |
| [aws_caller_identity.current](https://registry.terraform.io/providers/hashicorp/aws/latest/docs/data-sources/caller_identity) | data source |
| [aws_cloudwatch_log_group.logs](https://registry.terraform.io/providers/hashicorp/aws/latest/docs/data-sources/cloudwatch_log_group) | data source |
| [aws_region.current](https://registry.terraform.io/providers/hashicorp/aws/latest/docs/data-sources/region) | data source |

## Inputs

| Name | Description | Type | Default | Required |
|------|-------------|------|---------|:--------:|
| <a name="input_cloudtrail_cw_log_group"></a> [cloudtrail\_cw\_log\_group](#input\_cloudtrail\_cw\_log\_group) | Name of the CloudWatch log group that contains CloudTrail events | `string` | n/a | yes |
| <a name="input_configuration"></a> [configuration](#input\_configuration) | Allows to configure slack web hook url per account(s) so you can separate events from different accounts to different channels. Useful in context of AWS organization | <pre>list(object({<br>    accounts       = list(string)<br>    slack_hook_url = string<br>  }))</pre> | `null` | no |
| <a name="input_dead_letter_target_arn"></a> [dead\_letter\_target\_arn](#input\_dead\_letter\_target\_arn) | The ARN of an SNS topic or SQS queue to notify when an invocation fails. | `string` | `null` | no |
| <a name="input_default_slack_hook_url"></a> [default\_slack\_hook\_url](#input\_default\_slack\_hook\_url) | Slack incoming webhook URL to be used if AWS account id does not match any account id from configuration variable | `string` | n/a | yes |
| <a name="input_events_to_track"></a> [events\_to\_track](#input\_events\_to\_track) | Comma-separated list events to track and report | `string` | `""` | no |
| <a name="input_function_name"></a> [function\_name](#input\_function\_name) | Lambda function name | `string` | `"fivexl-cloudtrail-to-slack"` | no |
| <a name="input_ignore_rules"></a> [ignore\_rules](#input\_ignore\_rules) | Comma-separated list of rules to ignore events if you need to suppress something. Will be applied before rules and default\_rules | `string` | `""` | no |
| <a name="input_lambda_logs_retention_in_days"></a> [lambda\_logs\_retention\_in\_days](#input\_lambda\_logs\_retention\_in\_days) | Controls for how long to keep lambda logs. | `number` | `30` | no |
| <a name="input_lambda_timeout_seconds"></a> [lambda\_timeout\_seconds](#input\_lambda\_timeout\_seconds) | Controls lambda timeout setting. | `number` | `60` | no |
| <a name="input_rules"></a> [rules](#input\_rules) | Comma-separated list of rules to track events if just event name is not enough | `string` | `""` | no |
| <a name="input_tags"></a> [tags](#input\_tags) | Tags to attach to resources | `map(string)` | `{}` | no |
| <a name="input_use_default_rules"></a> [use\_default\_rules](#input\_use\_default\_rules) | Should default rules be used | `bool` | `true` | no |
| <a name="input_rules_separator"></a> [rules\_separator](#input\rules\_separator) | Custom rules separator. Must be defined if there are commas in the rules | `string` | `","` | no |

## Outputs

| Name | Description |
|------|-------------|
| <a name="output_lambda_function_arn"></a> [lambda\_function\_arn](#output\_lambda\_function\_arn) | The ARN of the Lambda Function |<|MERGE_RESOLUTION|>--- conflicted
+++ resolved
@@ -1,5 +1,3 @@
-<<<<<<< HEAD
-=======
 [![FivexL](https://releases.fivexl.io/fivexlbannergit.jpg)](https://fivexl.io/)
 
 <!--- Use Markdown All In One Visual Studio Code extension to refresh TOC -->
@@ -325,7 +323,6 @@
 # Terraform specs
 
 <!-- BEGINNING OF PRE-COMMIT-TERRAFORM DOCS HOOK -->
->>>>>>> 61a32757
 ## Requirements
 
 | Name | Version |
